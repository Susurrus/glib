language: rust
rust:
  - nightly
  - stable
env:
  - GTK=3.4
  - GTK=latest
addons:
  apt:
    packages:
    - libgtk-3-dev
script:
  - rustc --version
  - mkdir .cargo
  - echo 'paths = ["."]' > .cargo/config
  - git clone -q --depth 50 -b crate https://github.com/rust-gnome/examples _examples
  - cd _examples
<<<<<<< HEAD
  - ./git_deps.sh cairo gdk gtk pango sys
  - cargo build
=======
  - ./build.sh
>>>>>>> eaa64a0e
<|MERGE_RESOLUTION|>--- conflicted
+++ resolved
@@ -15,9 +15,5 @@
   - echo 'paths = ["."]' > .cargo/config
   - git clone -q --depth 50 -b crate https://github.com/rust-gnome/examples _examples
   - cd _examples
-<<<<<<< HEAD
   - ./git_deps.sh cairo gdk gtk pango sys
-  - cargo build
-=======
-  - ./build.sh
->>>>>>> eaa64a0e
+  - ./build.sh